--- conflicted
+++ resolved
@@ -78,12 +78,7 @@
 
 export const throttle = decorate(_throttle);
 
-<<<<<<< HEAD
-// tslint:disable-next-line:no-unused-variable
-function _sequentialize<T>(fn: Function, key: string): Function {
-=======
 function _sequentialize(fn: Function, key: string): Function {
->>>>>>> 787378a2
 	const currentKey = `__$sequence$${key}`;
 
 	return function (this: any, ...args: any[]) {
