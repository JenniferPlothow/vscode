/*---------------------------------------------------------------------------------------------
 *  Copyright (c) Microsoft Corporation. All rights reserved.
 *  Licensed under the MIT License. See License.txt in the project root for license information.
 *--------------------------------------------------------------------------------------------*/
'use strict';

import { Disposable } from 'vs/base/common/lifecycle';
import Event, { Emitter } from 'vs/base/common/event';

export enum ScrollbarVisibility {
	Auto = 1,
	Hidden = 2,
	Visible = 3
}

export interface ScrollEvent {
	width: number;
	scrollWidth: number;
	scrollLeft: number;

	height: number;
	scrollHeight: number;
	scrollTop: number;

	widthChanged: boolean;
	scrollWidthChanged: boolean;
	scrollLeftChanged: boolean;

	heightChanged: boolean;
	scrollHeightChanged: boolean;
	scrollTopChanged: boolean;
}

export class ScrollState {
	_scrollStateBrand: void;

	public readonly width: number;
	public readonly scrollWidth: number;
	public readonly scrollLeft: number;
	public readonly height: number;
	public readonly scrollHeight: number;
	public readonly scrollTop: number;

	constructor(
		width: number,
		scrollWidth: number,
		scrollLeft: number,
		height: number,
		scrollHeight: number,
		scrollTop: number
	) {
		width = width | 0;
		scrollWidth = scrollWidth | 0;
		scrollLeft = scrollLeft | 0;
		height = height | 0;
		scrollHeight = scrollHeight | 0;
		scrollTop = scrollTop | 0;

		if (width < 0) {
			width = 0;
		}
		if (scrollLeft + width > scrollWidth) {
			scrollLeft = scrollWidth - width;
		}
		if (scrollLeft < 0) {
			scrollLeft = 0;
		}

		if (height < 0) {
			height = 0;
		}
		if (scrollTop + height > scrollHeight) {
			scrollTop = scrollHeight - height;
		}
		if (scrollTop < 0) {
			scrollTop = 0;
		}

		this.width = width;
		this.scrollWidth = scrollWidth;
		this.scrollLeft = scrollLeft;
		this.height = height;
		this.scrollHeight = scrollHeight;
		this.scrollTop = scrollTop;
	}

	public equals(other: ScrollState): boolean {
		return (
			this.width === other.width
			&& this.scrollWidth === other.scrollWidth
			&& this.scrollLeft === other.scrollLeft
			&& this.height === other.height
			&& this.scrollHeight === other.scrollHeight
			&& this.scrollTop === other.scrollTop
		);
	}

	public createUpdated(update: INewScrollState): ScrollState {
		return new ScrollState(
			(typeof update.width !== 'undefined' ? update.width : this.width),
			(typeof update.scrollWidth !== 'undefined' ? update.scrollWidth : this.scrollWidth),
			(typeof update.scrollLeft !== 'undefined' ? update.scrollLeft : this.scrollLeft),
			(typeof update.height !== 'undefined' ? update.height : this.height),
			(typeof update.scrollHeight !== 'undefined' ? update.scrollHeight : this.scrollHeight),
			(typeof update.scrollTop !== 'undefined' ? update.scrollTop : this.scrollTop)
		);
	}

	public createScrollEvent(previous: ScrollState): ScrollEvent {
		let widthChanged = (this.width !== previous.width);
		let scrollWidthChanged = (this.scrollWidth !== previous.scrollWidth);
		let scrollLeftChanged = (this.scrollLeft !== previous.scrollLeft);

		let heightChanged = (this.height !== previous.height);
		let scrollHeightChanged = (this.scrollHeight !== previous.scrollHeight);
		let scrollTopChanged = (this.scrollTop !== previous.scrollTop);

		return {
			width: this.width,
			scrollWidth: this.scrollWidth,
			scrollLeft: this.scrollLeft,

			height: this.height,
			scrollHeight: this.scrollHeight,
			scrollTop: this.scrollTop,

			widthChanged: widthChanged,
			scrollWidthChanged: scrollWidthChanged,
			scrollLeftChanged: scrollLeftChanged,

			heightChanged: heightChanged,
			scrollHeightChanged: scrollHeightChanged,
			scrollTopChanged: scrollTopChanged,
		};
	}

}

export interface INewScrollState {
	width?: number;
	scrollWidth?: number;
	scrollLeft?: number;

	height?: number;
	scrollHeight?: number;
	scrollTop?: number;
}

export class Scrollable extends Disposable {

	_scrollableBrand: void;

	private _state: ScrollState;
	private _smoothScrolling: boolean;
	private _smoothScrollAnimationParams: ISmoothScrollAnimationParams;

	private _onScroll = this._register(new Emitter<ScrollEvent>());
	public onScroll: Event<ScrollEvent> = this._onScroll.event;

	constructor() {
		super();

		this._state = new ScrollState(0, 0, 0, 0, 0, 0);
		this._smoothScrolling = false;
		this._smoothScrollAnimationParams = null;
	}

	public getState(): ScrollState {
		return this._state;
	}

<<<<<<< HEAD
	/**
	 * Returns the final scroll state that the instance will have once the smooth scroll animation concludes.
	 * If no scroll animation is occurring, it will return the actual scroll state instead.
	 */
	public getSmoothScrollTargetState(): ScrollState {
		return this._smoothScrolling ? this._smoothScrollAnimationParams.newState : this._state;
	}

	public updateState(update: INewScrollState, smoothScrollDuration: number): void {

		// If smooth scroll duration is not specified, then assume that the invoker intends to do an immediate update.
		if (smoothScrollDuration === 0) {
			const newState = this._state.createUpdated(update);

			// If smooth scrolling is in progress, terminate it.
			if (this._smoothScrolling) {
				this._smoothScrolling = false;
				this._smoothScrollAnimationParams = null;
			}

			// Update state immediately if it is different from the previous one.
			if (!this._state.equals(newState)) {
				this._updateState(newState);
			}
		}
		// Otherwise update scroll state incrementally.
		else {
			const targetState = this.getSmoothScrollTargetState();
			const newTargetState = targetState.createUpdated(update);

			// Proceed only if the new target state differs from the current one.
			if (!targetState.equals(newTargetState)) {
				// Initialize/update smooth scroll parameters.
				this._smoothScrollAnimationParams = {
					oldState: this._state,
					newState: newTargetState,
					startTime: Date.now(),
					duration: smoothScrollDuration,
				};

				// Invoke smooth scrolling functionality in the next frame if it is not already in progress.
				if (!this._smoothScrolling) {
					this._smoothScrolling = true;
					requestAnimationFrame(() => { this._performSmoothScroll(); });
				}
			}
		}
	}
=======
	public validateScrollTop(desiredScrollTop: number): number {
		desiredScrollTop = Math.round(desiredScrollTop);
		desiredScrollTop = Math.max(desiredScrollTop, 0);
		desiredScrollTop = Math.min(desiredScrollTop, this._state.scrollHeight - this._state.height);
		return desiredScrollTop;
	}

	public validateScrollLeft(desiredScrollLeft: number): number {
		desiredScrollLeft = Math.round(desiredScrollLeft);
		desiredScrollLeft = Math.max(desiredScrollLeft, 0);
		desiredScrollLeft = Math.min(desiredScrollLeft, this._state.scrollWidth - this._state.width);
		return desiredScrollLeft;
	}

	public updateState(update: INewScrollState): void {
		const oldState = this._state;
		const newState = new ScrollState(
			(typeof update.width !== 'undefined' ? update.width : oldState.width),
			(typeof update.scrollWidth !== 'undefined' ? update.scrollWidth : oldState.scrollWidth),
			(typeof update.scrollLeft !== 'undefined' ? update.scrollLeft : oldState.scrollLeft),
			(typeof update.height !== 'undefined' ? update.height : oldState.height),
			(typeof update.scrollHeight !== 'undefined' ? update.scrollHeight : oldState.scrollHeight),
			(typeof update.scrollTop !== 'undefined' ? update.scrollTop : oldState.scrollTop)
		);
>>>>>>> afc7fad0

	private _performSmoothScroll(): void {
		if (!this._smoothScrolling) {
			// Smooth scrolling has been terminated.
			return;
		}

		const completion = (Date.now() - this._smoothScrollAnimationParams.startTime) / this._smoothScrollAnimationParams.duration;
		const newState = this._smoothScrollAnimationParams.newState;

		if (completion < 1) {
			const oldState = this._smoothScrollAnimationParams.oldState;
			this._updateState(new ScrollState(
				newState.width,
				newState.scrollWidth,
				oldState.scrollLeft + (newState.scrollLeft - oldState.scrollLeft) * completion,
				newState.height,
				newState.scrollHeight,
				oldState.scrollTop + (newState.scrollTop - oldState.scrollTop) * completion
			));
			requestAnimationFrame(() => { this._performSmoothScroll(); });
		}
		else {
			this._smoothScrolling = false;
			this._smoothScrollAnimationParams = null;
			this._updateState(newState);
		}
	}

	private _updateState(newState: ScrollState): void {
		const oldState = this._state;
		this._state = newState;
		this._onScroll.fire(this._state.createScrollEvent(oldState));
	}
}

interface ISmoothScrollAnimationParams {
	oldState: ScrollState;
	newState: ScrollState;
	startTime: number;
	duration: number;
}<|MERGE_RESOLUTION|>--- conflicted
+++ resolved
@@ -169,7 +169,20 @@
 		return this._state;
 	}
 
-<<<<<<< HEAD
+	public validateScrollTop(desiredScrollTop: number): number {
+		desiredScrollTop = Math.round(desiredScrollTop);
+		desiredScrollTop = Math.max(desiredScrollTop, 0);
+		desiredScrollTop = Math.min(desiredScrollTop, this._state.scrollHeight - this._state.height);
+		return desiredScrollTop;
+	}
+
+	public validateScrollLeft(desiredScrollLeft: number): number {
+		desiredScrollLeft = Math.round(desiredScrollLeft);
+		desiredScrollLeft = Math.max(desiredScrollLeft, 0);
+		desiredScrollLeft = Math.min(desiredScrollLeft, this._state.scrollWidth - this._state.width);
+		return desiredScrollLeft;
+	}
+
 	/**
 	 * Returns the final scroll state that the instance will have once the smooth scroll animation concludes.
 	 * If no scroll animation is occurring, it will return the actual scroll state instead.
@@ -218,32 +231,6 @@
 			}
 		}
 	}
-=======
-	public validateScrollTop(desiredScrollTop: number): number {
-		desiredScrollTop = Math.round(desiredScrollTop);
-		desiredScrollTop = Math.max(desiredScrollTop, 0);
-		desiredScrollTop = Math.min(desiredScrollTop, this._state.scrollHeight - this._state.height);
-		return desiredScrollTop;
-	}
-
-	public validateScrollLeft(desiredScrollLeft: number): number {
-		desiredScrollLeft = Math.round(desiredScrollLeft);
-		desiredScrollLeft = Math.max(desiredScrollLeft, 0);
-		desiredScrollLeft = Math.min(desiredScrollLeft, this._state.scrollWidth - this._state.width);
-		return desiredScrollLeft;
-	}
-
-	public updateState(update: INewScrollState): void {
-		const oldState = this._state;
-		const newState = new ScrollState(
-			(typeof update.width !== 'undefined' ? update.width : oldState.width),
-			(typeof update.scrollWidth !== 'undefined' ? update.scrollWidth : oldState.scrollWidth),
-			(typeof update.scrollLeft !== 'undefined' ? update.scrollLeft : oldState.scrollLeft),
-			(typeof update.height !== 'undefined' ? update.height : oldState.height),
-			(typeof update.scrollHeight !== 'undefined' ? update.scrollHeight : oldState.scrollHeight),
-			(typeof update.scrollTop !== 'undefined' ? update.scrollTop : oldState.scrollTop)
-		);
->>>>>>> afc7fad0
 
 	private _performSmoothScroll(): void {
 		if (!this._smoothScrolling) {
